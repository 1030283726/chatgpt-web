<script setup lang='ts'>
import { computed, ref } from 'vue'
import { NModal, NTabPane, NTabs } from 'naive-ui'
import General from './General.vue'
import Advanced from './Advanced.vue'
import About from './About.vue'
<<<<<<< HEAD
import Site from './Site.vue'
import Mail from './Mail.vue'
=======
import { useAuthStore } from '@/store'
>>>>>>> 5fee1132
import { SvgIcon } from '@/components/common'
import { useUserStore } from '@/store'

<<<<<<< HEAD
const props = defineProps<Props>()

const emit = defineEmits<Emit>()

const userStore = useUserStore()

=======
>>>>>>> 5fee1132
interface Props {
  visible: boolean
}

interface Emit {
  (e: 'update:visible', visible: boolean): void
}

const props = defineProps<Props>()

const emit = defineEmits<Emit>()

const authStore = useAuthStore()

const isChatGPTAPI = computed<boolean>(() => !!authStore.isChatGPTAPI)

const active = ref('General')

const show = computed({
  get() {
    return props.visible
  },
  set(visible: boolean) {
    emit('update:visible', visible)
  },
})
</script>

<template>
  <NModal v-model:show="show" :auto-focus="false" preset="card" style="width: 95%; max-width: 640px">
    <div>
      <NTabs v-model:value="active" type="line" animated>
        <NTabPane name="General" tab="General">
          <template #tab>
            <SvgIcon class="text-lg" icon="ri:file-user-line" />
            <span class="ml-2">{{ $t('setting.general') }}</span>
          </template>
          <div class="min-h-[100px]">
            <General />
          </div>
        </NTabPane>
<<<<<<< HEAD
        <NTabPane v-if="userStore.userInfo.root" name="Config" tab="Config">
=======
        <NTabPane v-if="isChatGPTAPI" name="Advanced" tab="Advanced">
          <template #tab>
            <SvgIcon class="text-lg" icon="ri:equalizer-line" />
            <span class="ml-2">{{ $t('setting.advanced') }}</span>
          </template>
          <div class="min-h-[100px]">
            <Advanced />
          </div>
        </NTabPane>
        <NTabPane name="Config" tab="Config">
>>>>>>> 5fee1132
          <template #tab>
            <SvgIcon class="text-lg" icon="ri:list-settings-line" />
            <span class="ml-2">{{ $t('setting.config') }}</span>
          </template>
          <About />
        </NTabPane>
        <NTabPane v-if="userStore.userInfo.root" name="SiteConfig" tab="SiteConfig">
          <template #tab>
            <SvgIcon class="text-lg" icon="ri:list-settings-line" />
            <span class="ml-2">{{ $t('setting.siteConfig') }}</span>
          </template>
          <Site />
        </NTabPane>
        <NTabPane v-if="userStore.userInfo.root" name="MailConfig" tab="MailConfig">
          <template #tab>
            <SvgIcon class="text-lg" icon="ri:list-settings-line" />
            <span class="ml-2">{{ $t('setting.mailConfig') }}</span>
          </template>
          <Mail />
        </NTabPane>
      </NTabs>
    </div>
  </NModal>
</template><|MERGE_RESOLUTION|>--- conflicted
+++ resolved
@@ -4,24 +4,20 @@
 import General from './General.vue'
 import Advanced from './Advanced.vue'
 import About from './About.vue'
-<<<<<<< HEAD
 import Site from './Site.vue'
 import Mail from './Mail.vue'
-=======
-import { useAuthStore } from '@/store'
->>>>>>> 5fee1132
 import { SvgIcon } from '@/components/common'
-import { useUserStore } from '@/store'
+import { useAuthStore, useUserStore } from '@/store'
 
-<<<<<<< HEAD
 const props = defineProps<Props>()
 
 const emit = defineEmits<Emit>()
 
 const userStore = useUserStore()
+const authStore = useAuthStore()
 
-=======
->>>>>>> 5fee1132
+const isChatGPTAPI = computed<boolean>(() => !!authStore.isChatGPTAPI)
+
 interface Props {
   visible: boolean
 }
@@ -29,14 +25,6 @@
 interface Emit {
   (e: 'update:visible', visible: boolean): void
 }
-
-const props = defineProps<Props>()
-
-const emit = defineEmits<Emit>()
-
-const authStore = useAuthStore()
-
-const isChatGPTAPI = computed<boolean>(() => !!authStore.isChatGPTAPI)
 
 const active = ref('General')
 
@@ -63,9 +51,6 @@
             <General />
           </div>
         </NTabPane>
-<<<<<<< HEAD
-        <NTabPane v-if="userStore.userInfo.root" name="Config" tab="Config">
-=======
         <NTabPane v-if="isChatGPTAPI" name="Advanced" tab="Advanced">
           <template #tab>
             <SvgIcon class="text-lg" icon="ri:equalizer-line" />
@@ -75,8 +60,7 @@
             <Advanced />
           </div>
         </NTabPane>
-        <NTabPane name="Config" tab="Config">
->>>>>>> 5fee1132
+        <NTabPane v-if="userStore.userInfo.root" name="Config" tab="Config">
           <template #tab>
             <SvgIcon class="text-lg" icon="ri:list-settings-line" />
             <span class="ml-2">{{ $t('setting.config') }}</span>
