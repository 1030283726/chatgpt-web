import { defineStore } from 'pinia'
import jwt_decode from 'jwt-decode'
import { getToken, removeToken, setToken } from './helper'
import { store, useUserStore } from '@/store'
import { fetchSession } from '@/api'

interface SessionResponse {
  auth: boolean
  model: 'ChatGPTAPI' | 'ChatGPTUnofficialProxyAPI'
}

export interface AuthState {
  token: string | undefined
<<<<<<< HEAD
  session: { auth: boolean; allowRegister: boolean } | null
=======
  session: SessionResponse | null
>>>>>>> d422a805
}

export const useAuthStore = defineStore('auth-store', {
  state: (): AuthState => ({
    token: getToken(),
    session: null,
  }),

  getters: {
    isChatGPTAPI(state): boolean {
      return state.session?.model === 'ChatGPTAPI'
    },
  },

  actions: {
    async getSession() {
      try {
<<<<<<< HEAD
        const { data } = await fetchSession<{ auth: boolean; allowRegister: boolean }>()
=======
        const { data } = await fetchSession<SessionResponse>()
>>>>>>> d422a805
        this.session = { ...data }
        return Promise.resolve(data)
      }
      catch (error) {
        return Promise.reject(error)
      }
    },

    setToken(token: string) {
      this.token = token
      const decoded = jwt_decode(token) as { email: string }
      const userStore = useUserStore()
      userStore.updateUserInfo({
        avatar: '',
        name: decoded.email,
        description: '',
      })
      setToken(token)
    },

    removeToken() {
      this.token = undefined
      const userStore = useUserStore()
      userStore.resetUserInfo()
      removeToken()
    },
  },
})

export function useAuthStoreWithout() {
  return useAuthStore(store)
}<|MERGE_RESOLUTION|>--- conflicted
+++ resolved
@@ -7,15 +7,12 @@
 interface SessionResponse {
   auth: boolean
   model: 'ChatGPTAPI' | 'ChatGPTUnofficialProxyAPI'
+  allowRegister: boolean
 }
 
 export interface AuthState {
   token: string | undefined
-<<<<<<< HEAD
-  session: { auth: boolean; allowRegister: boolean } | null
-=======
   session: SessionResponse | null
->>>>>>> d422a805
 }
 
 export const useAuthStore = defineStore('auth-store', {
@@ -33,11 +30,7 @@
   actions: {
     async getSession() {
       try {
-<<<<<<< HEAD
-        const { data } = await fetchSession<{ auth: boolean; allowRegister: boolean }>()
-=======
         const { data } = await fetchSession<SessionResponse>()
->>>>>>> d422a805
         this.session = { ...data }
         return Promise.resolve(data)
       }
