{
  "name": "chatgpt-web",
<<<<<<< HEAD
  "version": "2.11.0",
=======
  "version": "2.10.8",
>>>>>>> fb8ad379
  "private": false,
  "description": "ChatGPT Web",
  "author": "ChenZhaoYu <chenzhaoyu1994@gmail.com>",
  "keywords": [
    "chatgpt-web",
    "chatgpt",
    "chatbot",
    "vue"
  ],
  "scripts": {
    "dev": "vite",
    "build": "run-p type-check build-only",
    "preview": "vite preview",
    "build-only": "vite build",
    "type-check": "vue-tsc --noEmit",
    "lint": "eslint .",
    "lint:fix": "eslint . --fix",
    "bootstrap": "pnpm install && pnpm run common:prepare",
    "common:cleanup": "rimraf node_modules && rimraf pnpm-lock.yaml",
    "common:prepare": "husky install"
  },
  "dependencies": {
    "@traptitech/markdown-it-katex": "^3.6.0",
    "@vueuse/core": "^9.13.0",
    "highlight.js": "^11.7.0",
    "html2canvas": "^1.4.1",
    "jwt-decode": "^3.1.2",
    "katex": "^0.16.4",
    "markdown-it": "^13.0.1",
    "naive-ui": "^2.34.3",
    "pinia": "^2.0.33",
    "vue": "^3.2.47",
    "vue-i18n": "^9.2.2",
    "vue-router": "^4.1.6"
  },
  "devDependencies": {
    "@antfu/eslint-config": "^0.35.3",
    "@commitlint/cli": "^17.4.4",
    "@commitlint/config-conventional": "^17.4.4",
    "@iconify/vue": "^4.1.0",
    "@types/crypto-js": "^4.1.1",
    "@types/katex": "^0.16.0",
    "@types/markdown-it": "^12.2.3",
    "@types/markdown-it-link-attributes": "^3.0.1",
    "@types/node": "^18.14.6",
    "@vitejs/plugin-vue": "^4.0.0",
    "autoprefixer": "^10.4.13",
    "axios": "^1.3.4",
    "crypto-js": "^4.1.1",
    "eslint": "^8.35.0",
    "husky": "^8.0.3",
    "less": "^4.1.3",
    "lint-staged": "^13.1.2",
    "markdown-it-link-attributes": "^4.0.1",
    "npm-run-all": "^4.1.5",
    "postcss": "^8.4.21",
    "rimraf": "^4.2.0",
    "tailwindcss": "^3.2.7",
    "typescript": "~4.9.5",
    "vite": "^4.2.0",
    "vite-plugin-pwa": "^0.14.4",
    "vue-tsc": "^1.2.0"
  },
  "lint-staged": {
    "*.{ts,tsx,vue}": [
      "pnpm lint:fix"
    ]
  }
}<|MERGE_RESOLUTION|>--- conflicted
+++ resolved
@@ -1,10 +1,6 @@
 {
   "name": "chatgpt-web",
-<<<<<<< HEAD
-  "version": "2.11.0",
-=======
-  "version": "2.10.8",
->>>>>>> fb8ad379
+  "version": "2.11.1",
   "private": false,
   "description": "ChatGPT Web",
   "author": "ChenZhaoYu <chenzhaoyu1994@gmail.com>",
