--- conflicted
+++ resolved
@@ -1,60 +1,3 @@
-<<<<<<< HEAD
-lockfileVersion: 5.4
-
-specifiers:
-  '@antfu/eslint-config': ^0.35.3
-  '@commitlint/cli': ^17.4.4
-  '@commitlint/config-conventional': ^17.4.4
-  '@iconify/vue': ^4.1.0
-  '@traptitech/markdown-it-katex': ^3.6.0
-  '@types/crypto-js': ^4.1.1
-  '@types/katex': ^0.16.0
-  '@types/markdown-it': ^12.2.3
-  '@types/markdown-it-link-attributes': ^3.0.1
-  '@types/node': ^18.14.6
-  '@vitejs/plugin-vue': ^4.0.0
-  '@vueuse/core': ^9.13.0
-  autoprefixer: ^10.4.13
-  axios: ^1.3.4
-  crypto-js: ^4.1.1
-  eslint: ^8.35.0
-  highlight.js: ^11.7.0
-  html2canvas: ^1.4.1
-  husky: ^8.0.3
-  jwt-decode: ^3.1.2
-  katex: ^0.16.4
-  less: ^4.1.3
-  lint-staged: ^13.1.2
-  markdown-it: ^13.0.1
-  markdown-it-link-attributes: ^4.0.1
-  naive-ui: ^2.34.3
-  npm-run-all: ^4.1.5
-  pinia: ^2.0.33
-  postcss: ^8.4.21
-  rimraf: ^4.2.0
-  tailwindcss: ^3.2.7
-  typescript: ~4.9.5
-  vite: ^4.2.0
-  vite-plugin-pwa: ^0.14.4
-  vue: ^3.2.47
-  vue-i18n: ^9.2.2
-  vue-router: ^4.1.6
-  vue-tsc: ^1.2.0
-
-dependencies:
-  '@traptitech/markdown-it-katex': 3.6.0
-  '@vueuse/core': 9.13.0_vue@3.2.47
-  highlight.js: 11.7.0
-  html2canvas: 1.4.1
-  jwt-decode: 3.1.2
-  katex: 0.16.4
-  markdown-it: 13.0.1
-  naive-ui: 2.34.3_vue@3.2.47
-  pinia: 2.0.33_hmuptsblhheur2tugfgucj7gc4
-  vue: 3.2.47
-  vue-i18n: 9.2.2_vue@3.2.47
-  vue-router: 4.1.6_vue@3.2.47
-=======
 lockfileVersion: '6.0'
 
 dependencies:
@@ -70,6 +13,9 @@
   html2canvas:
     specifier: ^1.4.1
     version: 1.4.1
+  jwt-decode:
+    specifier: ^3.1.2
+    version: 3.1.2
   katex:
     specifier: ^0.16.4
     version: 0.16.4
@@ -91,7 +37,6 @@
   vue-router:
     specifier: ^4.1.6
     version: 4.1.6(vue@3.2.47)
->>>>>>> 9bd88eac
 
 devDependencies:
   '@antfu/eslint-config':
@@ -159,7 +104,7 @@
     version: 4.3.0
   tailwindcss:
     specifier: ^3.2.7
-    version: 3.2.7(postcss@8.4.21)(ts-node@10.9.1)
+    version: 3.2.7(postcss@8.4.21)
   typescript:
     specifier: ~4.9.5
     version: 4.9.5
@@ -168,7 +113,7 @@
     version: 4.2.0(@types/node@18.14.6)(less@4.1.3)
   vite-plugin-pwa:
     specifier: ^0.14.4
-    version: 0.14.4(vite@4.2.0)(workbox-build@6.5.4)(workbox-window@6.5.4)
+    version: 0.14.4(vite@4.2.0)
   vue-tsc:
     specifier: ^1.2.0
     version: 1.2.0(typescript@4.9.5)
@@ -4696,15 +4641,11 @@
     engines: {node: '>=0.10.0'}
     dev: true
 
-<<<<<<< HEAD
-  /jwt-decode/3.1.2:
+  /jwt-decode@3.1.2:
     resolution: {integrity: sha512-UfpWE/VZn0iP50d8cz9NrZLM9lSWhcJ+0Gt/nm4by88UL+J1SiKN8/5dkjMmbEzwL2CAe+67GsegCbIKtbp75A==}
     dev: false
 
-  /katex/0.16.4:
-=======
   /katex@0.16.4:
->>>>>>> 9bd88eac
     resolution: {integrity: sha512-WudRKUj8yyBeVDI4aYMNxhx5Vhh2PjpzQw1GRu/LVGqL4m1AxwD1GcUp0IMbdJaf5zsjtj8ghP0DOQRYhroNkw==}
     hasBin: true
     dependencies:
@@ -5536,7 +5477,7 @@
       postcss: 8.4.21
     dev: true
 
-  /postcss-load-config@3.1.4(postcss@8.4.21)(ts-node@10.9.1):
+  /postcss-load-config@3.1.4(postcss@8.4.21):
     resolution: {integrity: sha512-6DiM4E7v4coTE4uzA8U//WhtPwyhiim3eyjEMFCnUpzbrkK9wJHgKDT2mR+HbtSrd/NubVaYTOpSpjUl8NQeRg==}
     engines: {node: '>= 10'}
     peerDependencies:
@@ -5550,7 +5491,6 @@
     dependencies:
       lilconfig: 2.1.0
       postcss: 8.4.21
-      ts-node: 10.9.1(@types/node@18.14.6)(typescript@4.9.5)
       yaml: 1.10.2
     dev: true
 
@@ -6186,7 +6126,7 @@
     engines: {node: '>= 0.4'}
     dev: true
 
-  /tailwindcss@3.2.7(postcss@8.4.21)(ts-node@10.9.1):
+  /tailwindcss@3.2.7(postcss@8.4.21):
     resolution: {integrity: sha512-B6DLqJzc21x7wntlH/GsZwEXTBttVSl1FtCzC8WP4oBc/NKef7kaax5jeihkkCEWc831/5NDJ9gRNDK6NEioQQ==}
     engines: {node: '>=12.13.0'}
     hasBin: true
@@ -6210,7 +6150,7 @@
       postcss: 8.4.21
       postcss-import: 14.1.0(postcss@8.4.21)
       postcss-js: 4.0.1(postcss@8.4.21)
-      postcss-load-config: 3.1.4(postcss@8.4.21)(ts-node@10.9.1)
+      postcss-load-config: 3.1.4(postcss@8.4.21)
       postcss-nested: 6.0.0(postcss@8.4.21)
       postcss-selector-parser: 6.0.11
       postcss-value-parser: 4.2.0
@@ -6511,12 +6451,10 @@
       vue: 3.2.47
     dev: false
 
-  /vite-plugin-pwa@0.14.4(vite@4.2.0)(workbox-build@6.5.4)(workbox-window@6.5.4):
+  /vite-plugin-pwa@0.14.4(vite@4.2.0):
     resolution: {integrity: sha512-M7Ct0so8OlouMkTWgXnl8W1xU95glITSKIe7qswZf1tniAstO2idElGCnsrTJ5NPNSx1XqfTCOUj8j94S6FD7Q==}
     peerDependencies:
       vite: ^3.1.0 || ^4.0.0
-      workbox-build: ^6.5.4
-      workbox-window: ^6.5.4
     dependencies:
       '@rollup/plugin-replace': 5.0.2(rollup@3.18.0)
       debug: 4.3.4
@@ -6527,6 +6465,7 @@
       workbox-build: 6.5.4
       workbox-window: 6.5.4
     transitivePeerDependencies:
+      - '@types/babel__core'
       - supports-color
     dev: true
 
